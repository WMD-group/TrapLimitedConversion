--- conflicted
+++ resolved
@@ -189,16 +189,6 @@
         self.calculate_rad()
 
     def __cal_J_sc(self):
-<<<<<<< HEAD
-        fluxcumm = cumtrapz(
-            self.absorptivity[::-1] * AM15flux[::-1], self.Es[::-1], initial=0)
-        # fluxcumm = cumtrapz(AM15flux[::-1], self.Es[::-1], initial=0)
-        # TODO: no E_gap
-        fluxaboveE = fluxcumm[::-1] * -1 * self.intensity
-        flux_absorbed = interp1d(self.Es, fluxaboveE)(self.E_gap)
-        #
-        J_sc = flux_absorbed * scpc.e * 0.1  # mA/cm^2  (0.1: from A/m2 to mA/cm2)
-=======
         fluxcumm = cumtrapz(  # unit-less times m^-2 eV^-1 s^-1, integrated over energy -> m^-2 s^-1
             self.absorptivity[::-1] * AM15flux[::-1], self.Es[::-1], initial=0)  # cumulative integrand
         
@@ -207,8 +197,7 @@
                       * self.intensity)  # intensity = 1 for 1 Sun; 100 mW/cm^2
         flux_absorbed = interp1d(self.Es, fluxaboveE)(self.E_gap)  # above-gap photon flux in m^-2 s^-1
         # Below; J_sc: m^-2 s^-1 * C -> (C/s)/m^-2 = A/m^2 = (1000 mA)/(100 cm)^2 = 0.1 mA/cm^-2; so * 0.1 converts final units to -> mA/cm^2
-        J_sc = flux_absorbed * q * 0.1  
->>>>>>> 91da7622
+        J_sc = flux_absorbed * scpc.e * 0.1 
         return J_sc
 
     def __cal_J0_rad(self):
@@ -217,15 +206,8 @@
         J0 = q * (integrate(phi dE) from E to infinity)  / EQE_EL
         phi is the black body radiation at T (flux vs energy)
         '''
-<<<<<<< HEAD
         phi = 2 * np.pi * (((self.Es*spcp.eV)**2) * spcp.eV / ((spcp.h**3) * (spcp.c**2)) / (
                            np.exp(self.Es*spcp.eV / (scpc.k*self.T)) - 1))
-
-        # fluxcumm = cumtrapz(phi[::-1], self.Es[::-1], initial=0)
-=======
-        phi = 2 * np.pi * (((self.Es*eV)**2) * eV / ((h**3) * (c**2)) / (
-                           np.exp(self.Es*eV / (k*self.T)) - 1))
->>>>>>> 91da7622
         fluxcumm = cumtrapz(
             self.absorptivity[::-1] * phi[::-1], self.Es[::-1], initial=0)
         # TODO: no E_gap (should be independent of E_gap; no absorption below E_gap)
