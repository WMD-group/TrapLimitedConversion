import numpy as np
import scipy.constants as scpc
from scipy.integrate import cumtrapz, trapz
from scipy.interpolate import interp1d
from scipy.optimize import root_scalar, minimize_scalar
import matplotlib.pyplot as plt
import pandas as pd
import sys
from scfermi import Scfermi, run_scfermi_all

<<<<<<< HEAD
kb_in_eV_per_K = scpc.physical_constants["Boltzmann constant in eV/K"][0]  # 8.6173303e-5 eV K-1, Boltzmann constant
sun_power = 100.   # AM1.5G standard irradiance in mW/cm^2; https://www.pveducation.org/pvcdrom/appendices/standard-solar-spectra

# for reference: (but use scipy.constants values for consistency and accuracy)
# k = 1.38064852e-23     # m^2 kg s^-2 K^-1, Boltzmann constant
# h = 6.62607004e-34     # m^2 kg s^-1    , planck constant
# c = 2.99792458e8       # m s^-1         , speed of light
# eV = 1.6021766208e-19  # joule        , eV to joule
# e = 1.6021766208e-19   # C             , elemental charge

ref_solar = pd.read_csv("../data/ASTMG173.csv", header=1)  # http://rredc.nrel.gov/solar/spectra/am1.5 ; Units: nm vs W m^-2 nm^-1
=======
# Constants
# e = 1.60217662E-19 # elementary charge
kb = 8.6173303e-5  # eV K-1, Boltzmann constant
sun_power = 100.   # mW/cm2
k = 1.38064852e-23     # m^2 kg s^-2 K^-1, Boltzmann constant
h = 6.62607004e-34     # m^2 kg s^-1    , planck constant
c = 2.99792458e8       # m s^-1         , speed of light
eV = 1.6021766208e-19  # joule        , eV to joule
q = 1.6021766208e-19   # C             , elemental charge

# Solar spectrum
# Source: http://rredc.nrel.gov/solar/spectra/am1.5/

ref_solar = pd.read_csv("../data/ASTMG173.csv", header=1)  # nm vs W m^-2 nm^-1
>>>>>>> 5aa7d532
# data range: 280nm to 4000nm, 0.31eV to 4.42857 eV

# WL = 'wavelength' (nm), solar_per_nm = 'solar irradiance' per inverse nanometer (per energy); W m^-2 nm^-1: 
WL, solar_per_nm = ref_solar.iloc[:, 0], ref_solar.iloc[:, 2]
<<<<<<< HEAD

# convert nm to eV as energy units:
def ev_to_or_from_nm(eV_or_nm: float):  
    """
    Converts energy in eV to wavelength in nm, or vice versa.
    
    Copied from https://github.com/SMTG-Bham/sumo/pull/134 from
    @kavanase.

    Args:
        eV_or_nm (float):
            Input wavelength (in nm) or energy (in eV).

    Returns:
        nm_or_eV (float):
            Output energy (in eV) or wavelength (in nm).
    """
    return  1e9*(scpc.h*scpc.c) / (eV_or_nm*scpc.electron_volt)

E = ev_to_or_from_nm(WL)  # eV
solar_per_E = solar_per_nm * (spcp.eV/1e-9) * spcp.h * spcp.c / (spcp.eV*E)**2  # jacobian transformation, converts solar irradiance to: W m^-2 eV^-1
Es = np.arange(0.32, 4.401, 0.002)  # equally-spaced energy spectrum for solar irradiance
=======
E = 1240.0 / WL  # eV

# jacobian transformation, W m^-2 eV^-1
solar_per_E = solar_per_nm * (eV/1e-9) * h * c / (eV*E)**2
Es = np.arange(0.32, 4.401, 0.002)
>>>>>>> 5aa7d532

# linear interpolation to get an equally spaced spectrum
AM15 = np.interp(Es, E[::-1], solar_per_E[::-1])  # AM15 (standard) solar irradiance in W m^-2 eV^-1
AM15flux = AM15 / (Es*spcp.eV)  # AM15 solar flux; number of incident photons in m^-2 eV^-1 s^-1

<<<<<<< HEAD
# code to parse the AM1.5G spectrum from NREL into solar irradiance and flux has been tempated from
# https://github.com/marcus-cmc/Shockley-Queisser-limit; C. Marcus Chuang 2016

=======
>>>>>>> 5aa7d532
class Trap():
    """
    Class Trap 
    """
    def __init__(self, D, E_t1, E_t2, N_t, q1, q2, q3, g, C_p1, C_p2, C_n1, C_n2):
        """ 
        initialise Trap class

        Args:
        D: defect name
        E_t1: energy level 1 (eV)
        E_t2: energy level 2 (eV)
        N_t: total trap concentration (cm^-3)
        q1: charge state 1
        q2: charge state 2
        q3: charge state 3
        g: degeneracy factor
        C_p1: hole capture coefficient for defect 1
        C_p2: hole capture coefficient for defect 2
        C_n1: electron capture coefficient for defect 1
        C_n2: electron capture coefficient for defect 2
        """ 
        self.D = D
        self.E_t1 = E_t1
        self.E_t2 = E_t2
        self.N_t = N_t
        self.q1 = q1
        self.q2 = q2
        self.q3 = q3
        self.g = g
        # capture coeff (avoiding div by 0)
        self.C_p1 = C_p1 if C_p1 > 0 else 1E-100
        self.C_n1 = C_n1 if C_n1 > 0 else 1E-100
        self.C_p2 = C_p2 if C_p2 > 0 else 1E-100
        self.C_n2 = C_n2 if C_n2 > 0 else 1E-100
        self.name = "${{{}}} ({}/{}/{})$".format(D, q1, q2, q3) 

    def rate(self, n0, p0, delta_n, N_n, N_p, e_gap, temp):
        """
        calculate defect-mediated nonradiative recombination rate

        Args:
        n0: equilibrium electron concentration (cm^-3)
        p0: equilibrium hole concentration (cm^-3)
        delta_n: excess carrier concentration (cm^-3)
        N_n: effective electron concentration (cm^-3)
        N_p: effective hole concentration (cm^-3)
        e_gap: band gap (eV)
        temp: temperature (K)
        """
        n = n0 + delta_n
        p = p0 + delta_n

        if self.q3 ==00:
           n1 = N_n*np.exp(-(e_gap-self.E_t1)/kb_in_eV_per_K/temp)
           p1 = N_p*np.exp(-self.E_t1/kb_in_eV_per_K/temp)

           R = (n*p - n0*p0)/((p+p1)/(self.N_t*self.C_n1) + (n+n1)/(self.N_t*self.C_p1))

        else:
           P1=p*self.C_p1+1/self.g*self.C_n1*N_n*np.exp(-(e_gap-self.E_t1)/kb_in_eV_per_K/temp)
           P2=p*self.C_p2+self.g*self.C_n2*N_n*np.exp(-(e_gap-self.E_t2)/kb_in_eV_per_K/temp)
           N1=n*self.C_n1+self.g*self.C_p1*N_p*np.exp(-self.E_t1/kb_in_eV_per_K/temp)
           N2=n*self.C_n2+1/self.g*self.C_p2*N_p*np.exp(-self.E_t2/kb_in_eV_per_K/temp)

           R = (n*p - n0*p0)*((self.C_n1*self.C_p1*P2+self.C_n2*self.C_p2*N1)/(N1*P2+P1*P2+N1*N2))*self.N_t

        return R

    def __repr__(self):
        repr = "{}    ({}/{}/{})  {} {:.2E}  {} {} {:.2E}  {:.2E}  {:.2E}  {:.2E}".format(self.D,
                                                                  self.q1, self.q2, self.q3, self.g, self.N_t, self.E_t1,self.E_t2,self.C_n1, self.C_n2,self.C_p1,self.C_p2)
        return repr

    def __str__(self):
        repr = "{}    ({}/{}/{})  {} {:.2E}  {} {} {:.2E}  {:.2E}  {:.2E}  {:.2E}".format(self.D,
                                                                  self.q1, self.q2, self.q3, self.g, self.N_t, self.E_t, elf.E_t1,self.E_t2,self.C_n1, self.C_n2,self.C_p1,self.C_p2)
        return repr


class tlc(object):
    """
    Class tlc
    
    ALPHA_FILE: optical absorption coefficient data
    SCFERMI_FILE: sc-fermi file containing defect formation energies, charge states and degeneracy factors
    TRAP_FILE: trap file containing defect levels, charge states and capture coefficients
    """

    ALPHA_FILE = "alpha.csv"
    SCFERMI_FILE = "input-fermi.dat"
    TRAP_FILE = "trap.dat"

    def __init__(self, E_gap, T=300, Tanneal=835, thickness=2000, intensity=1.0, l_sq=False, poscar_path="POSCAR", totdos_path="totdos.dat"):
        """
        initialise tlc class

        Args:
        E_gap: band gap (eV)
        T: operating temperature (K)
        Tanneal: annealing temperature (K)
        thickness: film thickness (nm)
        intensity: light concentration, 1.0 = one Sun, 100 mW/cm^2
        l_sq: Shockley-Queisser limit (True) or Trap limited conversion efficiency (False)
        poscar_path: POSCAR file path
        totdos_path: total DOS file path
        """
        try:
            E_gap, T, thickness, intensity = float(E_gap), float(
                T), float(thickness), float(intensity)
        except:
            raise ValueError(
                "Invalid input for E_gap, T, thickness, or intensity")

        if T <= 0 or E_gap < 0.31:
            raise ValueError("T must be greater than 0 and " +
                             "E_gap cannot be less than 0.31")
        self.Vs = np.arange(-0.1, E_gap, 0.001)
        self.T = T
        self.Tanneal = Tanneal
        self.E_gap = E_gap
        self.thickness = thickness
        self.intensity = intensity  # TODO: Fully implement and remove not in docstring above
        self.Es = Es  # np.arange(0.32, 4.401, 0.002)
        self.l_calc = False
        self.poscar_path = poscar_path
        self.totdos_path = totdos_path
        self.l_sq = l_sq
        if not l_sq:
            self._calc_absorptivity()
        else:
            self.absorptivity = np.heaviside(Es - self.E_gap, 1)  # unit-less
            self.alpha = pd.DataFrame(
                {"E": Es, "alpha": np.heaviside(Es - self.E_gap, 1) * 1E100})
        self.scfermi = None
        self.R_SRH = None
        # self.WLs = np.arange(280, 4001, 1.0)
        # self.AM15nm = np.interp(self.WLs, WL, solar_per_nm)

    def __repr__(self):
        """
        return string representation of tlc class with input params
        """
        if self.l_sq:
            s = "Shockley-Queisser limit (SQ limit)\n"
        else:
           s = "Trap limited conversion efficiency (TLC)\n"
        s += "T: {:.1f} K\n".format(self.T)
        s += "E_gap: {:.2f} eV\n".format(self.E_gap)
        s += "Thickness: {:.1f} nm".format(self.thickness)
        if self.l_calc:
            s += "\n===\n"
            s += "J_sc: {:.3f} mA/cm^2\n".format(self.j_sc)
            s += "J0_rad: {:.3g} mA/cm^2\n".format(self.j0_rad)
            s += "V_oc: {:.3f} V\n".format(self.v_oc)
            s += "V_max, J_max: {:.3f} V, {:.3f} mA/cm^2\n".format(
                self.v_max, self.j_max)
            s += "FF: {:.3f}%\n".format(self.ff*100)
            s += "Efficiency: {:.3f}%".format(self.efficiency*100)
        return s

    def calculate_SRH(self):
        """ 
        get defect-mediated nonradiative recombination rate
        """
        self._get_scfermi(tlc.SCFERMI_FILE)
        self._run_scfermi(self.Tanneal, self.T, self.poscar_path, self.totdos_path)
        self._read_traps()
        self.R_SRH = self.__get_R_SRH(self.Vs)

    def calculate_rad(self):
        """
        calculate band-to-band radiative recombination rate
        """
        self.j_sc = self.__cal_J_sc()
        self.j0_rad = self.__cal_J0_rad()
        self.jv = self.__cal_jv(self.Vs)
        self.v_oc = self.__cal_v_oc()
        self.v_max, self.j_max, self.efficiency = self.__calc_eff()
        self.ff = self.__calc_ff()
        self.l_calc = True

    def calculate(self):
        self.calculate_SRH()
        self.calculate_rad()

    def __cal_J_sc(self):
<<<<<<< HEAD
        fluxcumm = cumtrapz(  # unit-less times m^-2 eV^-1 s^-1, integrated over energy -> m^-2 s^-1
            self.absorptivity[::-1] * AM15flux[::-1], self.Es[::-1], initial=0)  # cumulative integrand
        
        # TODO: no E_gap (should be independent of E_gap; no absorption below E_gap)
        fluxaboveE = (fluxcumm[::-1]  * -1  # invert spectrum
                      * self.intensity)  # intensity = 1 for 1 Sun; 100 mW/cm^2
        flux_absorbed = interp1d(self.Es, fluxaboveE)(self.E_gap)  # above-gap photon flux in m^-2 s^-1
        # Below; J_sc: m^-2 s^-1 * C -> (C/s)/m^-2 = A/m^2 = (1000 mA)/(100 cm)^2 = 0.1 mA/cm^-2; so * 0.1 converts final units to -> mA/cm^2
        J_sc = flux_absorbed * scpc.e * 0.1 
=======
        """ 
        Calculate and return J_sc, the short circuit current
        J_sc = q * (integrate(AM15flux * absorptivity dE) from 0 to E_gap) / EQE_EL
        """
        fluxcumm = cumtrapz(
            self.absorptivity[::-1] * AM15flux[::-1], self.Es[::-1], initial=0)
        # fluxcumm = cumtrapz(AM15flux[::-1], self.Es[::-1], initial=0)
        # TODO: no E_gap
        fluxaboveE = fluxcumm[::-1] * -1 * self.intensity
        flux_absorbed = interp1d(self.Es, fluxaboveE)(self.E_gap)
        #
        J_sc = flux_absorbed * q * 0.1  # mA/cm^2  (0.1: from A/m2 to mA/cm2)
>>>>>>> 5aa7d532
        return J_sc

    def __cal_J0_rad(self):
        '''
        Calculate and return J0, the dark saturation current
        J0 = q * (integrate(phi dE) from E to infinity)  / EQE_EL
        phi is the black body radiation at T (flux vs energy)
        '''
        phi = 2 * np.pi * (((self.Es*spcp.eV)**2) * spcp.eV / ((spcp.h**3) * (spcp.c**2)) / (
                           np.exp(self.Es*spcp.eV / (scpc.k*self.T)) - 1))
        fluxcumm = cumtrapz(
            self.absorptivity[::-1] * phi[::-1], self.Es[::-1], initial=0)
        # TODO: no E_gap (should be independent of E_gap; no absorption below E_gap)
        fluxaboveE = fluxcumm[::-1] * -1
        flux_absorbed = interp1d(self.Es, fluxaboveE)(self.E_gap)
        j0 = flux_absorbed * q * 0.1  # (0.1: from A/m2 to mA/cm2)
        return j0

    def __cal_jv(self, Vs):
        """
        Calculate and return J-V curve
        J = -J_sc + J0_rad * (exp(qVs/kT) - 1) + R_SRH

        Args:
        Vs: voltage array
        """
        j_sc, j0_rad = self.j_sc, self.j0_rad

        j = -1.0 * j_sc + j0_rad * (np.exp(scpc.e*Vs / (scpc.k*self.T)) - 1)
        # nonraditive recombination
        if self.R_SRH is not None:
            j += scpc.e * self.R_SRH / 1E-3 * self.thickness * 1E-7

        jv = pd.DataFrame({"V": Vs, "J": j})
        return jv

    def __cal_v_oc(self):
        """
        Calculate and return the open circuit voltage
        """
        def f(v): return interp1d(self.jv.V, self.jv.J)(v)
        sol = root_scalar(f, bracket=[0, self.jv.V.max()])
        return sol.root

    def __find_max_point(self):
        """ 
<<<<<<< HEAD
        Calculate and return the voltage that produces
        the maximum power.
=======
        Calculate and return the voltage that produces the maximum power
>>>>>>> 5aa7d532
        """
        power = self.jv.J * self.jv.V
        def f(v): return interp1d(self.jv.V, power)(v)
        res = minimize_scalar(f, method='Bounded', bounds=[0, self.jv.V.max()])
        return res.x

    def __calc_eff(self):
        """
        Calculate and return the maximum power point, the current at the maximum power point, and the efficiency
        """
        v_max = self.__find_max_point()
        power = self.jv.J * self.jv.V

        def eff(v): return interp1d(self.jv.V, power)(v) \
            / sun_power * self.intensity

        def j(v): return interp1d(self.jv.V, self.jv.J)(v)
        return v_max, -j(v_max), -eff(v_max)

    def __calc_ff(self):
        """
        Calculate and return the fill factor
        """
        ff = self.v_max * self.j_max / self.v_oc / self.j_sc
        return ff

    # absorptivity functions:
    def __read_alpha(self):
        """
        read optical absorption coefficient data
        """
        alpha = pd.read_csv(tlc.ALPHA_FILE)
        # alpha.plot(x='E', y='alpha')
        self.alpha = alpha

    def _calc_absorptivity(self):
        """
        calculate absorptivity
        """
        self.__read_alpha()
        absorptivity = 1 - np.exp(
            -2 * self.alpha.alpha * self.thickness * 1e-7  # 1e-7 converts thickness in nm -> cm
        )  # then thickness in cm times absorption in cm^-1 -> unit-less
        self.absorptivity = np.interp(Es, self.alpha.E, absorptivity)  # unit-less

    # nonradiative recombination:
    def _get_scfermi(self, file_efrom):
        """
        read formation energies of defects, POSCAR, totdos
        """
        self.scfermi = Scfermi.from_file(file_efrom)

    def _run_scfermi(self, Tanneal, Tfrozen, poscar_path, totdos_path):
        """
        run scfermi 
        1. calculate equilibrium concentrations of defects at Tanneal
        2. calcualte charge states of defects and carrier concentrations at Tfrozen
        """
        run_scfermi_all(self.scfermi, Tanneal=Tanneal, Tfrozen=Tfrozen, poscar_path=poscar_path, totdos_path=totdos_path)

    def _read_traps(self):
        """
        read trap file
        """
        trap_list = []
        df_trap = pd.read_csv(tlc.TRAP_FILE, comment='#', sep=r'\s+', usecols=range(11))

        for index, data in df_trap.iterrows():
           D, E_t1, E_t2, g, C_p1, C_p2, C_n1, C_n2 = data.D, data.level1, data.level2, data.g, data.C_p1, data.C_p2, data.C_n1, data.C_n2
           q1, q2, q3 = data.q1, data.q2, data.q3
           N_t = 0
           trap_list.append(Trap(D, E_t1, E_t2, N_t, q1, q2, q3, g, C_p1, C_p2, C_n1, C_n2))

        self.trap_list = trap_list

    def __get_delta_n(self, V):
        """
        calculate excess carrier concentration

        Args:
        V: voltage (V)
        """
        scfermi = self.scfermi

        def calc_DOS_eff(carrier_concnt, e_f, temp):
<<<<<<< HEAD
            return carrier_concnt/np.exp(-e_f/(kb_in_eV_per_K*temp))
=======
        """
        calculate effective DOS
        Args:
        carrier_concnt: carrier concentration (cm^-3)
        e_f: Fermi level (eV)
        temp: temperature (K)
        """
            return carrier_concnt/np.exp(-e_f/(kb*temp))
>>>>>>> 5aa7d532

        n0 = scfermi.n
        p0 = scfermi.p
        e_gap = scfermi.e_gap
        temp = scfermi.T
        Vc = kb_in_eV_per_K*temp

        N_p = calc_DOS_eff(p0, scfermi.fermi_level, scfermi.T)
        N_n = calc_DOS_eff(n0, e_gap - scfermi.fermi_level, scfermi.T)

        print(f"N_p: {N_p}")
        print(f"N_n: {N_n}")

        scfermi.N_p = N_p
        scfermi.N_n = N_n

        delta_n = 1/2. * (-n0 - p0 + np.sqrt((n0 + p0)**2 -
                                             4 * n0 * p0 * (1 - np.exp(V/Vc))))

        return delta_n

    def __cal_R_SRH(self, V):
        """
        calculate defect-mediated nonradiative recombination rate
        """
        assert self.scfermi is not None

        delta_n = self.__get_delta_n(V)

        scfermi = self.scfermi
        n0 = scfermi.n
        p0 = scfermi.p
        N_n = scfermi.N_n
        N_p = scfermi.N_p

        for trap in self.trap_list:
            defect = next(
                defect for defect in scfermi.defects if defect.name == trap.D)
            trap.N_t = 0
            for cs in defect.chg_states:
                if cs.q in (trap.q1, trap.q2, trap.q3):
                    trap.N_t += cs.concnt
        R = np.sum([trap.rate(n0, p0, delta_n, N_n, N_p, scfermi.e_gap, scfermi.T)
                    for trap in self.trap_list])
        return R

    def __get_R_SRH(self, Vs):
        """
        get defect-mediated nonradiative recombination rate
        """
        Rs = np.array([self.__cal_R_SRH(V) for V in Vs])
        return Rs

    # Plot helper
    def plot_tauc(self):
         """
            plot Tauc figure
        """
        tauc = (self.alpha.alpha*self.alpha.E)**2
        plt.figure(0)
        plt.plot(self.alpha.E, tauc)
        plt.plot([self.E_gap, self.E_gap], [-1E10, 1E10],
                 ls='--', label="Band gap")

        plt.xlabel("Energy (eV)", fontsize=16)
        plt.ylabel(
            "$\mathregular{(ahv)^2}$ ($\mathregular{eV^2cm^{-2}}$)", fontsize=16)
        plt.title("Tauc plot")
        plt.legend()
        plt.xlim((self.E_gap-0.5, self.E_gap+0.5))
        plt.ylim((0, 10E9))
        # plt.yscale("log")
        # plt.show()

    def plot_alpha(self, l_plot_solar=True):
        """
        plot absorption coefficient figure
        """
        self.alpha.plot(x='E', y='alpha', logy=True)
        plt.plot([self.E_gap, self.E_gap], [-1E10, 1E10],
                 ls='--', label="Band gap")
        plt.ylim((10E0, 10E6))
        plt.xlabel("Energy (eV)", fontsize=16)
        plt.ylabel("Absorption coefficient ($\mathregular{cm^{-1}}$)",
                   fontsize=16)
        if not self.l_sq: 
            plt.title("Absorption coefficient (taken from {})".format(tlc.ALPHA_FILE))
        else: 
            plt.title("Absorption coefficient (SQ limit)".format(tlc.ALPHA_FILE))
        plt.legend(loc=1)

        if l_plot_solar:
            # plt.xlim((0, self.E_gap))
            plt.twinx()
            plt.plot(Es, AM15*1E-3, label="AM1.5G", c='gray')
            plt.ylabel("Spectral irradiation  ($\mathregular{kW m^{-2} eV^{-1}}$)",
                    fontsize=16)
            plt.legend(loc=4)

        # plt.show()

    def plot_jv(self):
        """
        plot J-V curve
        """
        self.jv.mask(self.jv.J > 100).plot(x="V", y="J")
        plt.ylim((self.j_sc*-1.2, 0))
        plt.xlim((0, self.E_gap))
        plt.xlabel("Voltage (V)", fontsize=16)
        plt.ylabel("Current density (mA/$\mathregular{cm^2}$)",
                   fontsize=16)
        plt.title("Theoretical J-V for Eg = {:.3f} eV".format(self.E_gap))
        #  plt.show()


if __name__ == "__main__":
    tlc_CZTS = tlc(1.5, T=300)
    tlc_CZTS.calculate()
    print(tlc_CZTS)
    tlc_CZTS.plot_tauc()<|MERGE_RESOLUTION|>--- conflicted
+++ resolved
@@ -8,7 +8,6 @@
 import sys
 from scfermi import Scfermi, run_scfermi_all
 
-<<<<<<< HEAD
 kb_in_eV_per_K = scpc.physical_constants["Boltzmann constant in eV/K"][0]  # 8.6173303e-5 eV K-1, Boltzmann constant
 sun_power = 100.   # AM1.5G standard irradiance in mW/cm^2; https://www.pveducation.org/pvcdrom/appendices/standard-solar-spectra
 
@@ -20,27 +19,10 @@
 # e = 1.6021766208e-19   # C             , elemental charge
 
 ref_solar = pd.read_csv("../data/ASTMG173.csv", header=1)  # http://rredc.nrel.gov/solar/spectra/am1.5 ; Units: nm vs W m^-2 nm^-1
-=======
-# Constants
-# e = 1.60217662E-19 # elementary charge
-kb = 8.6173303e-5  # eV K-1, Boltzmann constant
-sun_power = 100.   # mW/cm2
-k = 1.38064852e-23     # m^2 kg s^-2 K^-1, Boltzmann constant
-h = 6.62607004e-34     # m^2 kg s^-1    , planck constant
-c = 2.99792458e8       # m s^-1         , speed of light
-eV = 1.6021766208e-19  # joule        , eV to joule
-q = 1.6021766208e-19   # C             , elemental charge
-
-# Solar spectrum
-# Source: http://rredc.nrel.gov/solar/spectra/am1.5/
-
-ref_solar = pd.read_csv("../data/ASTMG173.csv", header=1)  # nm vs W m^-2 nm^-1
->>>>>>> 5aa7d532
 # data range: 280nm to 4000nm, 0.31eV to 4.42857 eV
 
 # WL = 'wavelength' (nm), solar_per_nm = 'solar irradiance' per inverse nanometer (per energy); W m^-2 nm^-1: 
 WL, solar_per_nm = ref_solar.iloc[:, 0], ref_solar.iloc[:, 2]
-<<<<<<< HEAD
 
 # convert nm to eV as energy units:
 def ev_to_or_from_nm(eV_or_nm: float):  
@@ -63,24 +45,14 @@
 E = ev_to_or_from_nm(WL)  # eV
 solar_per_E = solar_per_nm * (spcp.eV/1e-9) * spcp.h * spcp.c / (spcp.eV*E)**2  # jacobian transformation, converts solar irradiance to: W m^-2 eV^-1
 Es = np.arange(0.32, 4.401, 0.002)  # equally-spaced energy spectrum for solar irradiance
-=======
-E = 1240.0 / WL  # eV
-
-# jacobian transformation, W m^-2 eV^-1
-solar_per_E = solar_per_nm * (eV/1e-9) * h * c / (eV*E)**2
-Es = np.arange(0.32, 4.401, 0.002)
->>>>>>> 5aa7d532
 
 # linear interpolation to get an equally spaced spectrum
 AM15 = np.interp(Es, E[::-1], solar_per_E[::-1])  # AM15 (standard) solar irradiance in W m^-2 eV^-1
 AM15flux = AM15 / (Es*spcp.eV)  # AM15 solar flux; number of incident photons in m^-2 eV^-1 s^-1
 
-<<<<<<< HEAD
 # code to parse the AM1.5G spectrum from NREL into solar irradiance and flux has been tempated from
 # https://github.com/marcus-cmc/Shockley-Queisser-limit; C. Marcus Chuang 2016
 
-=======
->>>>>>> 5aa7d532
 class Trap():
     """
     Class Trap 
@@ -268,17 +240,6 @@
         self.calculate_rad()
 
     def __cal_J_sc(self):
-<<<<<<< HEAD
-        fluxcumm = cumtrapz(  # unit-less times m^-2 eV^-1 s^-1, integrated over energy -> m^-2 s^-1
-            self.absorptivity[::-1] * AM15flux[::-1], self.Es[::-1], initial=0)  # cumulative integrand
-        
-        # TODO: no E_gap (should be independent of E_gap; no absorption below E_gap)
-        fluxaboveE = (fluxcumm[::-1]  * -1  # invert spectrum
-                      * self.intensity)  # intensity = 1 for 1 Sun; 100 mW/cm^2
-        flux_absorbed = interp1d(self.Es, fluxaboveE)(self.E_gap)  # above-gap photon flux in m^-2 s^-1
-        # Below; J_sc: m^-2 s^-1 * C -> (C/s)/m^-2 = A/m^2 = (1000 mA)/(100 cm)^2 = 0.1 mA/cm^-2; so * 0.1 converts final units to -> mA/cm^2
-        J_sc = flux_absorbed * scpc.e * 0.1 
-=======
         """ 
         Calculate and return J_sc, the short circuit current
         J_sc = q * (integrate(AM15flux * absorptivity dE) from 0 to E_gap) / EQE_EL
@@ -291,7 +252,6 @@
         flux_absorbed = interp1d(self.Es, fluxaboveE)(self.E_gap)
         #
         J_sc = flux_absorbed * q * 0.1  # mA/cm^2  (0.1: from A/m2 to mA/cm2)
->>>>>>> 5aa7d532
         return J_sc
 
     def __cal_J0_rad(self):
@@ -338,12 +298,7 @@
 
     def __find_max_point(self):
         """ 
-<<<<<<< HEAD
-        Calculate and return the voltage that produces
-        the maximum power.
-=======
         Calculate and return the voltage that produces the maximum power
->>>>>>> 5aa7d532
         """
         power = self.jv.J * self.jv.V
         def f(v): return interp1d(self.jv.V, power)(v)
@@ -429,9 +384,6 @@
         scfermi = self.scfermi
 
         def calc_DOS_eff(carrier_concnt, e_f, temp):
-<<<<<<< HEAD
-            return carrier_concnt/np.exp(-e_f/(kb_in_eV_per_K*temp))
-=======
         """
         calculate effective DOS
         Args:
@@ -440,7 +392,6 @@
         temp: temperature (K)
         """
             return carrier_concnt/np.exp(-e_f/(kb*temp))
->>>>>>> 5aa7d532
 
         n0 = scfermi.n
         p0 = scfermi.p
